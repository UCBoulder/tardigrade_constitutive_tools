--- conflicted
+++ resolved
@@ -76,12 +76,11 @@
 ###################################
 
 # Get all of the include locations
-<<<<<<< HEAD
-for source_type in (settings.PYTHON_SOURCE_SUBDIRECTORY, settings.CPP_SOURCE_SUBDIRECTORY):
+for source_subpath in (settings.PYTHON_SOURCE_SUBDIRECTORY, settings.CPP_SOURCE_SUBDIRECTORY):
 
     if fetch_source == "REPO":
     
-        for dir in pathlib.Path(settings.CPP_BUILD_DIRECTORY).glob(f"**/*-src*/{source_type}"):
+        for dir in pathlib.Path(settings.CPP_BUILD_DIRECTORY).glob(f"**/*-src*/{source_subpath}"):
             if not dir.is_dir():
                 continue
         
@@ -91,7 +90,7 @@
 
         for local_library in local_libraries:
             
-            for dir in pathlib.Path(local_library).glob(f"**/{source_type}"):
+            for dir in pathlib.Path(local_library).glob(f"**/{source_subpath}"):
                 if not dir.is_dir():
                     continue
 
@@ -103,19 +102,6 @@
 # Define the build configuration
 ext_modules = [Extension("constitutive_tools",
                      sources=["main.pyx"],
-=======
-for source_subpath in (settings.PYTHON_SOURCE_SUBDIRECTORY, settings.CPP_SOURCE_SUBDIRECTORY):
-    
-    for dir in pathlib.Path(settings.CPP_BUILD_DIRECTORY).glob(f"**/*-src*/{source_subpath}"):
-        if not dir.is_dir():
-            continue
-    
-        include_dirs.append(str(dir))
-
-# Define the build configuration
-ext_modules = [Extension("constitutive_tools",
-                     sources=sources,
->>>>>>> 4313d56f
                      language='c++',
                      extra_objects=static_libraries,
                      include_dirs=include_dirs,
